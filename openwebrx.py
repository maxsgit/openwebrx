--- conflicted
+++ resolved
@@ -401,7 +401,6 @@
 # some ideas are used from the artice above
 
 class WebRXHandler(BaseHTTPRequestHandler):
-<<<<<<< HEAD
     def proc_read_thread():
         pass
 
@@ -428,6 +427,7 @@
             # there's even another cool tip at http://stackoverflow.com/questions/4419650/how-to-implement-timeout-in-basehttpserver-basehttprequesthandler-python
             #if self.path[:5]=="/lock": cma("do_GET /lock/") # to test mutex_watchdog_thread. Do not uncomment in production environment!
             if self.path[:4]=="/ws/":
+                print "[openwebrx-ws] Client requested WebSocket connection"
                 if receiver_failed: self.send_error(500,"Internal server error")
                 try:
                     # ========= WebSocket handshake  =========
@@ -687,7 +687,10 @@
                         ("%[WATERFALL_MIN_LEVEL]",str(cfg.waterfall_min_level)),
                         ("%[WATERFALL_MAX_LEVEL]",str(cfg.waterfall_max_level)),
                         ("%[WATERFALL_AUTO_LEVEL_MARGIN]","[%d,%d]"%cfg.waterfall_auto_level_margin),
-                        ("%[DIGIMODES_ENABLE]",("true" if cfg.digimodes_enable else "false"))
+                        ("%[DIGIMODES_ENABLE]",("true" if cfg.digimodes_enable else "false")),
+                        ("%[MATHBOX_WATERFALL_FRES]",str(cfg.mathbox_waterfall_frequency_resolution)),
+                        ("%[MATHBOX_WATERFALL_THIST]",str(cfg.mathbox_waterfall_history_length)),
+                        ("%[MATHBOX_WATERFALL_COLORS]",cfg.mathbox_waterfall_colors)
                     )
                     for rule in replace_dictionary:
                         while data.find(rule[0])!=-1:
@@ -701,268 +704,6 @@
             exc_type, exc_value, exc_traceback = sys.exc_info()
             print "[openwebrx-httpd] error (@outside):", exc_type, exc_value
             traceback.print_tb(exc_traceback)
-=======
-	def proc_read_thread():
-		pass
-
-	def send_302(self,what):
-		self.send_response(302)
-		self.send_header('Content-type','text/html')
-		self.send_header("Location", "http://{0}:{1}/{2}".format(cfg.server_hostname,cfg.web_port,what))
-		self.end_headers()
-		self.wfile.write("<html><body><h1>Object moved</h1>Please <a href=\"/{0}\">click here</a> to continue.</body></html>".format(what))
-
-
-	def do_GET(self):
-		self.connection.setsockopt(socket.IPPROTO_TCP, socket.TCP_NODELAY, 1)
-		global dsp_plugin, clients_mutex, clients, avatar_ctime, sw_version, receiver_failed
-		rootdir = 'htdocs'
-		self.path=self.path.replace("..","")
-		path_temp_parts=self.path.split("?")
-		self.path=path_temp_parts[0]
-		request_param=path_temp_parts[1] if(len(path_temp_parts)>1) else ""
-		access_log("GET "+self.path+" from "+self.client_address[0])
-		try:
-			if self.path=="/":
-				self.path="/index.wrx"
-			# there's even another cool tip at http://stackoverflow.com/questions/4419650/how-to-implement-timeout-in-basehttpserver-basehttprequesthandler-python
-			#if self.path[:5]=="/lock": cma("do_GET /lock/") # to test mutex_watchdog_thread. Do not uncomment in production environment!
-			if self.path[:4]=="/ws/":
-                                print "[openwebrx-ws] Client requested WebSocket connection"
-				if receiver_failed: self.send_error(500,"Internal server error")
-				try:
-					# ========= WebSocket handshake  =========
-					ws_success=True
-					try:
-						rxws.handshake(self)
-						cma("do_GET /ws/")
-						client_i=get_client_by_id(self.path[4:], False)
-						myclient=clients[client_i]
-					except rxws.WebSocketException: ws_success=False
-					except ClientNotFoundException: ws_success=False
-					finally:
-						if clients_mutex.locked(): cmr()
-					if not ws_success:
-						self.send_error(400, 'Bad request.')
-						return
-
-					# ========= Client handshake =========
-					if myclient.ws_started:
-						print "[openwebrx-httpd] error: second WS connection with the same client id, throwing it."
-						self.send_error(400, 'Bad request.') #client already started
-						return
-					rxws.send(self, "CLIENT DE SERVER openwebrx.py")
-					client_ans=rxws.recv(self, True)
-					if client_ans[:16]!="SERVER DE CLIENT":
-						rxws.send("ERR Bad answer.")
-						return
-					myclient.ws_started=True
-					#send default parameters
-					rxws.send(self, "MSG center_freq={0} bandwidth={1} fft_size={2} fft_fps={3} audio_compression={4} fft_compression={5} max_clients={6} setup".format(str(cfg.shown_center_freq),str(cfg.samp_rate),cfg.fft_size,cfg.fft_fps,cfg.audio_compression,cfg.fft_compression,cfg.max_clients))
-
-					# ========= Initialize DSP =========
-					dsp=getattr(plugins.dsp,cfg.dsp_plugin).plugin.dsp_plugin()
-					dsp_initialized=False
-					dsp.set_audio_compression(cfg.audio_compression)
-					dsp.set_format_conversion(cfg.format_conversion)
-					dsp.set_offset_freq(0)
-					dsp.set_bpf(-4000,4000)
-					dsp.nc_port=cfg.iq_server_port
-					apply_csdr_cfg_to_dsp(dsp)
-					myclient.dsp=dsp
-
-					access_log("Started streaming to client: "+self.client_address[0]+"#"+myclient.id+" (users now: "+str(len(clients))+")")
-
-					myclient.loopstat=0
-
-					while True:
-						if myclient.closed[0]:
-							print "[openwebrx-httpd:ws] client closed by other thread"
-							break
-
-						# ========= send audio =========
-						if dsp_initialized:
-							myclient.loopstat=10
-							temp_audio_data=dsp.read(256)
-							myclient.loopstat=11
-							rxws.send(self, temp_audio_data, "AUD ")
-
-						# ========= send spectrum =========
-						while not myclient.spectrum_queue.empty():
-							myclient.loopstat=20
-							spectrum_data=myclient.spectrum_queue.get()
-							#spectrum_data_mid=len(spectrum_data[0])/2
-							#rxws.send(self, spectrum_data[0][spectrum_data_mid:]+spectrum_data[0][:spectrum_data_mid], "FFT ")
-							# (it seems GNU Radio exchanges the first and second part of the FFT output, we correct it)
-							myclient.loopstat=21
-							rxws.send(self, spectrum_data[0],"FFT ")
-
-						# ========= send smeter_level =========
-						smeter_level=None
-						while True:
-							try:
-								myclient.loopstat=30
-								smeter_level=dsp.get_smeter_level()
-								if smeter_level == None: break
-							except:
-								break
-						if smeter_level!=None:
-							myclient.loopstat=31
-							rxws.send(self, "MSG s={0}".format(smeter_level))
-
-						# ========= send bcastmsg =========
-						if myclient.bcastmsg!="":
-							myclient.loopstat=40
-							rxws.send(self,myclient.bcastmsg)
-							myclient.bcastmsg=""
-
-						# ========= process commands =========
-						while True:
-							myclient.loopstat=50
-							rdata=rxws.recv(self, False)
-							if not rdata: break
-							#try:
-							elif rdata[:3]=="SET":
-								print "[openwebrx-httpd:ws,%d] command: %s"%(client_i,rdata)
-								pairs=rdata[4:].split(" ")
-								bpf_set=False
-								new_bpf=dsp.get_bpf()
-								filter_limit=dsp.get_output_rate()/2
-								for pair in pairs:
-									param_name, param_value = pair.split("=")
-									if param_name == "low_cut" and -filter_limit <= float(param_value) <= filter_limit:
-										bpf_set=True
-										new_bpf[0]=int(param_value)
-									elif param_name == "high_cut" and -filter_limit <= float(param_value) <= filter_limit:
-										bpf_set=True
-										new_bpf[1]=int(param_value)
-									elif param_name == "offset_freq" and -cfg.samp_rate/2 <= float(param_value) <= cfg.samp_rate/2:
-										myclient.loopstat=510
-										dsp.set_offset_freq(int(param_value))
-									elif param_name == "squelch_level" and float(param_value) >= 0:
-										myclient.loopstat=520
-										dsp.set_squelch_level(float(param_value))
-									elif param_name=="mod":
-										if (dsp.get_demodulator()!=param_value):
-											myclient.loopstat=530
-											if dsp_initialized: dsp.stop()
-											dsp.set_demodulator(param_value)
-											if dsp_initialized: dsp.start()
-									elif param_name == "output_rate":
-										if not dsp_initialized:
-											myclient.loopstat=540
-											dsp.set_output_rate(int(param_value))
-											myclient.loopstat=541
-											dsp.set_samp_rate(cfg.samp_rate)
-									elif param_name=="action" and param_value=="start":
-										if not dsp_initialized:
-											myclient.loopstat=550
-											dsp.start()
-											dsp_initialized=True
-									else:
-										print "[openwebrx-httpd:ws] invalid parameter"
-								if bpf_set:
-									myclient.loopstat=560
-									dsp.set_bpf(*new_bpf)
-								#code.interact(local=locals())
-				except:
-					exc_type, exc_value, exc_traceback = sys.exc_info()
-					if exc_value[0]==32: #"broken pipe", client disconnected
-						pass
-					elif exc_value[0]==11: #"resource unavailable" on recv, client disconnected
-						pass
-					else:
-						print "[openwebrx-httpd] error in /ws/ handler: ",exc_type,exc_value
-						traceback.print_tb(exc_traceback)
-
-				#stop dsp for the disconnected client
-				try:
-					dsp.stop()
-					del dsp
-				except:
-					print "[openwebrx-httpd] error in dsp.stop()"
-
-				#delete disconnected client
-				try:
-					cma("do_GET /ws/ delete disconnected")
-					id_to_close=get_client_by_id(myclient.id,False)
-					close_client(id_to_close,False)
-				except:
-					exc_type, exc_value, exc_traceback = sys.exc_info()
-					print "[openwebrx-httpd] client cannot be closed: ",exc_type,exc_value
-					traceback.print_tb(exc_traceback)
-				finally:
-					cmr()
-				myclient.loopstat=1000
-				return
-			elif self.path in ("/status", "/status/"):
-				#self.send_header('Content-type','text/plain')
-				getbands=lambda: str(int(cfg.shown_center_freq-cfg.samp_rate/2))+"-"+str(int(cfg.shown_center_freq+cfg.samp_rate/2))
-				self.wfile.write("status="+("inactive" if receiver_failed else "active")+"\nname="+cfg.receiver_name+"\nsdr_hw="+cfg.receiver_device+"\nop_email="+cfg.receiver_admin+"\nbands="+getbands()+"\nusers="+str(len(clients))+"\nusers_max="+str(cfg.max_clients)+"\navatar_ctime="+avatar_ctime+"\ngps="+str(cfg.receiver_gps)+"\nasl="+str(cfg.receiver_asl)+"\nloc="+cfg.receiver_location+"\nsw_version="+sw_version+"\nantenna="+cfg.receiver_ant+"\n")
-				print "[openwebrx-httpd] GET /status/ from",self.client_address[0]
-			else:
-				f=open(rootdir+self.path)
-				data=f.read()
-				extension=self.path[(len(self.path)-4):len(self.path)]
-				extension=extension[2:] if extension[1]=='.' else extension[1:]
-				checkresult=check_server()
-				if extension == "wrx" and (checkresult or receiver_failed):
-					self.send_302("inactive.html")
-					return
-				anyStringsPresentInUserAgent=lambda a: reduce(lambda x,y:x or y, map(lambda b:self.headers['user-agent'].count(b), a), False)
-				if extension == "wrx" and ( (not anyStringsPresentInUserAgent(("Chrome","Firefox","Googlebot","iPhone","iPad","iPod"))) if 'user-agent' in self.headers.keys() else True ) and (not request_param.count("unsupported")):
-					self.send_302("upgrade.html")
-					return
-				if extension == "wrx":
-					cleanup_clients(False)
-					if cfg.max_clients<=len(clients):
-						self.send_302("retry.html")
-						return
-				self.send_response(200)
-				if(("wrx","html","htm").count(extension)):
-					self.send_header('Content-type','text/html')
-				elif(extension=="js"):
-					self.send_header('Content-type','text/javascript')
-				elif(extension=="css"):
-					self.send_header('Content-type','text/css')
-				self.end_headers()
-				if extension == "wrx":
-					replace_dictionary=(
-						("%[RX_PHOTO_DESC]",cfg.photo_desc),
-						("%[CLIENT_ID]", generate_client_id(self.client_address[0])) if "%[CLIENT_ID]" in data else "",
-						("%[WS_URL]","ws://"+cfg.server_hostname+":"+str(cfg.web_port)+"/ws/"),
-						("%[RX_TITLE]",cfg.receiver_name),
-						("%[RX_LOC]",cfg.receiver_location),
-						("%[RX_QRA]",cfg.receiver_qra),
-						("%[RX_ASL]",str(cfg.receiver_asl)),
-						("%[RX_GPS]",str(cfg.receiver_gps[0])+","+str(cfg.receiver_gps[1])),
-						("%[RX_PHOTO_HEIGHT]",str(cfg.photo_height)),("%[RX_PHOTO_TITLE]",cfg.photo_title),
-						("%[RX_ADMIN]",cfg.receiver_admin),
-						("%[RX_ANT]",cfg.receiver_ant),
-						("%[RX_DEVICE]",cfg.receiver_device),
-						("%[AUDIO_BUFSIZE]",str(cfg.client_audio_buffer_size)),
-						("%[START_OFFSET_FREQ]",str(cfg.start_freq-cfg.center_freq)),
-						("%[START_MOD]",cfg.start_mod),
-						("%[WATERFALL_COLORS]",cfg.waterfall_colors),
-						("%[WATERFALL_MIN_LEVEL]",str(cfg.waterfall_min_level)),
-						("%[WATERFALL_MAX_LEVEL]",str(cfg.waterfall_max_level)),
-						("%[MATHBOX_WATERFALL_FRES]",str(cfg.mathbox_waterfall_frequency_resolution)),
-						("%[MATHBOX_WATERFALL_THIST]",str(cfg.mathbox_waterfall_history_length)),
-						("%[MATHBOX_WATERFALL_COLORS]",cfg.mathbox_waterfall_colors),
-					)
-					for rule in replace_dictionary:
-						while data.find(rule[0])!=-1:
-							data=data.replace(rule[0],rule[1])
-				self.wfile.write(data)
-				f.close()
-			return
-		except IOError:
-			self.send_error(404, 'Invalid path.')
-		except:
-			exc_type, exc_value, exc_traceback = sys.exc_info()
-			print "[openwebrx-httpd] error (@outside):", exc_type, exc_value
-			traceback.print_tb(exc_traceback)
->>>>>>> 1a04b18a
 
 
 class ClientNotFoundException(Exception):
